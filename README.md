--- conflicted
+++ resolved
@@ -405,9 +405,6 @@
 
 我们希望整个 dubbo 调用的代码都可以无缝生成。
 
-<<<<<<< HEAD
-[translator详细介绍](./packages/interpret-cli)
-=======
 **_职责_**
 
 1.  翻译 Interface 代码,生成 node 端可调用代码;
@@ -415,7 +412,6 @@
 3.  接口方法及参数类型提示;
 
 [translator 详细介绍](./packages/interpret-cli)
->>>>>>> 02be4bc9
 
 ## Performance
 
