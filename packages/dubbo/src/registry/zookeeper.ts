/*
 * Licensed to the Apache Software Foundation (ASF) under one or more
 * contributor license agreements.  See the NOTICE file distributed with
 * this work for additional information regarding copyright ownership.
 * The ASF licenses this file to You under the Apache License, Version 2.0
 * (the "License"); you may not use this file except in compliance with
 * the License.  You may obtain a copy of the License at
 *
 *     http://www.apache.org/licenses/LICENSE-2.0
 *
 * Unless required by applicable law or agreed to in writing, software
 * distributed under the License is distributed on an "AS IS" BASIS,
 * WITHOUT WARRANTIES OR CONDITIONS OF ANY KIND, either express or implied.
 * See the License for the specific language governing permissions and
 * limitations under the License.
 */

import debug from 'debug';
import ip from 'ip';
import zookeeper, {State} from 'node-zookeeper-client';
import qs from 'querystring';
import DubboUrl from '../dubbo-url';
import {
  ZookeeperDisconnectedError,
  ZookeeperExpiredError,
  ZookeeperTimeoutError,
} from '../err';
import {go} from '../go';
import {
  ICreateConsumerParam,
  IDubboRegistryProps,
  IZkClientProps,
} from '../types';
import {isDevEnv, msg, traceErr} from '../util';
import Registry from './registry';

const log = debug('dubbo:zookeeper');
const ipAddress = ip.address();
const CHECK_TIME = 30 * 1000;

export class ZkRegistry extends Registry<IZkClientProps & IDubboRegistryProps> {
  constructor(props: IZkClientProps & IDubboRegistryProps) {
    super(props);
    log(`new:|> %O`, props);
    //默认dubbo
    this._props.zkRoot = this._props.zkRoot || 'dubbo';
    //初始化zookeeper的client
    this._connect(this._init);
  }

  private _checkTimer: NodeJS.Timer;
  private _client: zookeeper.Client;
<<<<<<< HEAD
  //@ts-ignore
  private _agentAddrSet: Set<string>;
=======
>>>>>>> afc84029

  //========================private method==========================
  private _init = async (err: Error) => {
    //zookeeper occur error
    if (err) {
      log(err);
      traceErr(err);
      this._subscriber.onError(err);
      return;
    }

    //zookeeper connected（may be occur many times）
    const {
      zkRoot,
      application: {name},
      interfaces,
    } = this._props;

    //获取所有provider
    for (let inf of interfaces) {
      //当前接口在zookeeper中的路径
      const dubboServicePath = `/${zkRoot}/${inf}/providers`;
      //当前接口路径下的dubbo url
      const {res: dubboServiceUrls, err} = await go(
        this._getDubboServiceUrls(dubboServicePath, inf),
      );

      // 重连进入init后不能清空已有provider, 会导致运行中的请求找到, 报no agents错误
      // 或者zk出现出错了, 无法获取provider, 那么之前获取的还能继续使用
      if (err) {
        log(`getChildren ${dubboServicePath} error ${err}`);
        traceErr(err);
        //If an error occurs, continue
        continue;
      }

      // set dubbo interface meta info
      this._dubboServiceUrlMap.set(inf, dubboServiceUrls.map(DubboUrl.from));

      //写入consumer信息
      this._createConsumer({
        name: name,
        dubboInterface: inf,
      }).then(() => log('create Consumer finish'));
    }

    if (isDevEnv) {
      log('agentAddrSet: %O', this._allAgentAddrSet);
      log('dubboServiceUrl:|> %O', this._dubboServiceUrlMap);
    }

    this._subscriber.onData(this._allAgentAddrSet);
  };

  /**
   * 重连
   */
  private _reconnect() {
    clearInterval(this._checkTimer);
    if (this._client) {
      this._client.close();
    }
    this._connect(this._init);
  }

  /**
   * 由于zk自己的监测机制不明确, 改为自主检测
   */
  private _monitor() {
    clearInterval(this._checkTimer);
    this._checkTimer = setInterval(() => {
      const state = this._client.getState();
      switch (state) {
        case State.EXPIRED:
        case State.DISCONNECTED:
          log(`checker is error, state is ${state}, need reconnect`);
          this._reconnect();
          break;
        default:
          log(`checker is ok, state is ${state}`);
      }
    }, CHECK_TIME);
  }

  /**
   * 获取所有的负载列表，通过agentAddrMap聚合出来
   * 这样有点Reactive的感觉，不需要考虑当中增加删除的动作
   */
  private get _allAgentAddrSet() {
    const agentSet = new Set() as Set<string>;
    for (let urlList of this._dubboServiceUrlMap.values()) {
      for (let url of urlList) {
        agentSet.add(url.host + ':' + url.port);
      }
    }
    return agentSet;
  }

  /**
   * 获取所有的provider列表
   * @param {string} dubboServicePath
   * @param dubboInterface
   * @returns {Promise<Array<string>>}
   * @private
   */
  private async _getDubboServiceUrls(
    dubboServicePath: string,
    dubboInterface: string,
  ): Promise<Array<string>> {
    return this._getChildren(
      dubboServicePath,
      this._watchWrap(dubboServicePath, dubboInterface),
    ).then(res => {
      return (res.children || [])
        .map(child => decodeURIComponent(child))
        .filter(child => child.startsWith('dubbo://'));
    });
  }

  //========================zookeeper helper=========================
  /**
   * connect zookeeper
   */
  private _connect = (callback: (err: Error) => void) => {
    const {url: register, zkAuthInfo} = this._props;
    //debug log
    log(`connecting zkserver ${register}`);

    // remove all listeners, avoid memory leak
    if (this._client) {
      this._client.removeAllListeners();
    }

    //connect
    this._client = zookeeper.createClient(register, {
      retries: 10,
    });

    // add auth info
    if (zkAuthInfo && zkAuthInfo.scheme && zkAuthInfo.auth) {
      this._client.addAuthInfo(zkAuthInfo.scheme, Buffer.from(zkAuthInfo.auth));
    }

    //手动做一个超时检测
    //node-zookeeper-client启动时候有个bug，当连不上zk时会无限重连
    const timeId = setTimeout(() => {
      log(`Could not connect zk ${register}， time out`);
      this._client.close();
      callback(
        new ZookeeperTimeoutError(
          `ZooKeeper was connected ${register} time out. `,
        ),
      );
    }, 30 * 1000);

    this._client.once('connected', () => {
      log(`connected to zkserver ${register}`);
      clearTimeout(timeId);
      callback(null);
      msg.emit('sys:ready');
      this._monitor();
    });

    //the connection between client and server is dropped.
    this._client.once('disconnected', () => {
      log(`zk ${register} had disconnected`);
      clearTimeout(timeId);
      traceErr(
        new ZookeeperDisconnectedError(
          `ZooKeeper was disconnected. current state is ${this._client.getState()} `,
        ),
      );
      this._reconnect();
    });

    this._client.once('expired', () => {
      clearTimeout(timeId);
      log(`zk ${register} had session expired`);
      traceErr(
        new ZookeeperExpiredError(
          `Zookeeper was session Expired Error current state ${this._client.getState()}`,
        ),
      );
      this._client.close();
    });

    //connect
    this._client.connect();
  };

  private _watchWrap(dubboServicePath: string, dubboInterface: string) {
    return async (e: zookeeper.Event) => {
      log(`trigger watch ${e}`);

      //会有概率性的查询节点为空，可以延时一些时间
      // await delay(2000);

      const {res: dubboServiceUrls, err} = await go(
        this._getDubboServiceUrls(dubboServicePath, dubboInterface),
      );

      // when getChildren had occur error
      if (err) {
        log(`getChildren ${dubboServicePath} error ${err}`);
        traceErr(err);
        return;
      }

      const urls = dubboServiceUrls.map(serviceUrl =>
        DubboUrl.from(serviceUrl),
      );
      if (urls.length === 0) {
        traceErr(new Error(`trigger watch ${e} agentList is empty`));
        return;
      }
      //clear current dubbo interface
      this._dubboServiceUrlMap.set(dubboInterface, urls);

      if (isDevEnv) {
        log('agentSet:|> %O', this._allAgentAddrSet);
        log(
          'update dubboInterface %s providerList %O',
          dubboInterface,
          this._dubboServiceUrlMap.get(dubboInterface),
        );
      }

<<<<<<< HEAD
      // serviceWorker如果由于心跳出错被关闭后, 再次启动通知zk后, 这边会收到消息
      // 但是因为断开通知有可能没有发送, 导致agentAddrSet没有移除, 导致这边不会判断还是一致
      // 不会通知dubbo-agent去创建
      // if (!eqSet(this._agentAddrSet, this._allAgentAddrSet)) {
      this._agentAddrSet = this._allAgentAddrSet;
      this._subscriber.onData(this._allAgentAddrSet);
      // } else {
      // log('no agent change');
      // }
=======
      this._subscriber.onData(this._allAgentAddrSet);
>>>>>>> afc84029
    };
  }

  private _getChildren = (
    path: string,
    watch: (e: zookeeper.Event) => void,
  ): Promise<{children: Array<string>; stat: zookeeper.Stat}> => {
    return new Promise((resolve, reject) => {
      this._client.getChildren(path, watch, (err, children, stat) => {
        if (err) {
          reject(err);
          return;
        }

        resolve({
          children,
          stat,
        });
      });
    });
  };

  /**
   * com.alibaba.dubbo.registry.zookeeper.ZookeeperRegistry
   */
  private async _createConsumer(params: ICreateConsumerParam) {
    let {name, dubboInterface} = params;

    const dubboSetting = this._props.dubboSetting.getDubboSetting(
      dubboInterface,
    );

    if (!dubboSetting) {
      throw new Error(
        `Could not find group, version for ${dubboInterface} please check your dubbo setting`,
      );
    }

    const queryParams = {
      interface: dubboInterface,
      application: name,
      category: 'consumers',
      method: '',
      revision: '',
      version: dubboSetting.version,
      group: dubboSetting.group,
      side: 'consumer',
      check: 'false',
    };

    //create root comsumer
    const consumerRoot = `/${this._props.zkRoot}/${dubboInterface}/consumers`;
    const err = await this._createRootConsumer(consumerRoot);
    if (err) {
      log('create root consumer: error %o', err);
      return;
    }

    //create comsumer
    const consumerUrl =
      consumerRoot +
      '/' +
      encodeURIComponent(
        `consumer://${ipAddress}/${dubboInterface}?${qs.stringify(
          queryParams,
        )}`,
      );
    const exist = await go(this._exists(consumerUrl));
    if (exist.err) {
      log(`check consumer url: ${decodeURIComponent(consumerUrl)} failed`);
      return;
    }

    if (exist.res) {
      log(
        `check consumer url: ${decodeURIComponent(consumerUrl)} was existed.`,
      );
      return;
    }

    const create = await go(
      this._create(consumerUrl, zookeeper.CreateMode.EPHEMERAL),
    );

    if (create.err) {
      log(
        `check consumer url: ${decodeURIComponent(
          consumerUrl,
        )}创建consumer失败 %o`,
        create.err,
      );
      return;
    }

    log(`create successfully consumer url: ${decodeURIComponent(consumerUrl)}`);
  }

  private async _createRootConsumer(consumer: string) {
    let {res, err} = await go(this._exists(consumer));
    //check error
    if (err) {
      return err;
    }

    // current consumer root path was existed.
    if (res) {
      return null;
    }

    //create current consumer path
    ({err} = await go(this._create(consumer, zookeeper.CreateMode.PERSISTENT)));
    if (err) {
      return err;
    }

    log('create root comsumer %s successfull', consumer);
  }

  private _create = (path: string, mode: number): Promise<string> => {
    return new Promise((resolve, rejec) => {
      this._client.create(path, mode, (err, path) => {
        if (err) {
          rejec(err);
          return;
        }
        resolve(path);
      });
    });
  };

  private _exists = (path: string): Promise<zookeeper.Stat> => {
    return new Promise((resolve, reject) => {
      this._client.exists(path, (err, stat) => {
        if (err) {
          reject(err);
          return;
        }
        resolve(stat);
      });
    });
  };
}

export default function zk(props: IZkClientProps) {
  return (dubboProps: IDubboRegistryProps) =>
    new ZkRegistry({
      ...props,
      ...dubboProps,
    });
}<|MERGE_RESOLUTION|>--- conflicted
+++ resolved
@@ -50,11 +50,6 @@
 
   private _checkTimer: NodeJS.Timer;
   private _client: zookeeper.Client;
-<<<<<<< HEAD
-  //@ts-ignore
-  private _agentAddrSet: Set<string>;
-=======
->>>>>>> afc84029
 
   //========================private method==========================
   private _init = async (err: Error) => {
@@ -282,19 +277,7 @@
         );
       }
 
-<<<<<<< HEAD
-      // serviceWorker如果由于心跳出错被关闭后, 再次启动通知zk后, 这边会收到消息
-      // 但是因为断开通知有可能没有发送, 导致agentAddrSet没有移除, 导致这边不会判断还是一致
-      // 不会通知dubbo-agent去创建
-      // if (!eqSet(this._agentAddrSet, this._allAgentAddrSet)) {
-      this._agentAddrSet = this._allAgentAddrSet;
       this._subscriber.onData(this._allAgentAddrSet);
-      // } else {
-      // log('no agent change');
-      // }
-=======
-      this._subscriber.onData(this._allAgentAddrSet);
->>>>>>> afc84029
     };
   }
 
