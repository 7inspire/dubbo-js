--- conflicted
+++ resolved
@@ -137,15 +137,9 @@
           category: 'consumers',
           method: '',
           revision: version,
-<<<<<<< HEAD
-          version,
-          group,
-          timeout,
-=======
           version: version,
           group: group,
           timeout: timeout,
->>>>>>> 28e499b0
           side: 'consumer',
           check: false,
           pid: process.pid
